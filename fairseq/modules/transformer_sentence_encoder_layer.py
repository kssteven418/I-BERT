--- conflicted
+++ resolved
@@ -171,25 +171,14 @@
         '''
 
         # Pre LN1 activation (+ residual addition)
-<<<<<<< HEAD
-        #print(x + residual)
-
-=======
->>>>>>> f3819000
         x, x_scaling_factor, x_exponents = self.pre_self_attn_layer_norn_act(
                 x, x_scaling_factor,
                 identity=residual,
                 identity_scaling_factor=residual_scaling_factor)
-        #print(x)
-        #print()
 
         # LN1
-<<<<<<< HEAD
         x, x_scaling_factor = self.self_attn_layer_norm(
                 x, x_scaling_factor, x_exponents)
-=======
-        x, x_scaling_factor = self.self_attn_layer_norm(x, x_scaling_factor, x_exponents)
->>>>>>> f3819000
 
         # Pre FC1 activation
         x, x_scaling_factor = self.fc1_act(x, x_scaling_factor)
